--- conflicted
+++ resolved
@@ -12,12 +12,9 @@
     "import geopandas as gpd\n",
     "from eo_tools.dem import retrieve_dem\n",
     "import logging\n",
-<<<<<<< HEAD
+    " \n",
     "import rioxarray as riox\n",
     "\n",
-=======
-    " \n",
->>>>>>> 6e69de2b
     "logging.basicConfig(level=logging.INFO)"
    ]
   },
