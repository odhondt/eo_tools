name: eo_tools
channels:
  - conda-forge
dependencies:
  - python=3.12
  - pytest
  - gdal
  - rasterio
  - pyrosar
  - spatialist
  - pip
  - pystac
  - pystac-client
  - geopandas
  - pandas
  - eodag
  - ipykernel
  - ipywidgets
  - black
  - scikit-image
  - ipyleaflet
  - folium
  - tqdm
  - xmltodict
  - httpx
  - xarray
  - netcdf4
  - rioxarray
  - numba
  - dask
  - bottleneck
  - websockets 
  - watchfiles 
  - uvloop 
  - python-dotenv 
  - httptools
<<<<<<< HEAD
  - numexpr
  - planetary-computer
=======
  - planetary-computer
  # - numexpr
>>>>>>> 9097f516
<|MERGE_RESOLUTION|>--- conflicted
+++ resolved
@@ -34,10 +34,5 @@
   - uvloop 
   - python-dotenv 
   - httptools
-<<<<<<< HEAD
-  - numexpr
   - planetary-computer
-=======
-  - planetary-computer
-  # - numexpr
->>>>>>> 9097f516
+  # - numexpr